import {
  McpServer,
  ResourceTemplate,
} from "@modelcontextprotocol/sdk/server/mcp.js";
import { z } from "zod";
import {
  Browser,
  Tab,
  TabRef,
  TabContent,
  getInterface,
} from "./browser/browser.js";
import { readFile } from "fs/promises";
import { dirname, join } from "path";
import { fileURLToPath } from "url";
import { createHash } from "crypto";
import * as view from "./view.js";

export type McpServerOptions = {
  applicationName: string;
  excludeHosts: string[];
  checkInterval: number;
  browser: Browser;
};

function isExcludedHost(url: string, excludeHosts: string[]): boolean {
  const u = new URL(url);
  return excludeHosts.some(
    (d) => u.hostname === d || u.hostname.endsWith("." + d)
  );
}

async function listTabs(opts: McpServerOptions): Promise<Tab[]> {
  const browser = getInterface(opts.browser);
  const tabs = await browser.getTabList(opts.applicationName);
  return tabs.filter((t) => !isExcludedHost(t.url, opts.excludeHosts));
}

async function getTab(
<<<<<<< HEAD
  tabRef: chrome.TabRef | null,
  opts: McpServerOptions
): Promise<chrome.TabContent> {
  const content = await chrome.getPageContent(opts.applicationName, tabRef);
=======
  tabRef: TabRef | null,
  opts: McpServerOptions,
): Promise<TabContent> {
  const browser = getInterface(opts.browser);
  const content = await browser.getPageContent(opts.applicationName, tabRef);
>>>>>>> 6c88607c
  if (isExcludedHost(content.url, opts.excludeHosts)) {
    throw new Error("Content not available for excluded host");
  }
  return content;
}

async function packageVersion(): Promise<string> {
  const packageJsonText = await readFile(
    join(dirname(fileURLToPath(import.meta.url)), "../package.json"),
    "utf8"
  );
  const packageJson = JSON.parse(packageJsonText);
  return packageJson.version;
}

function hashTabList(tabs: Tab[]): string {
  const sortedTabs = tabs.slice().sort((a, b) => {
    if (a.windowId !== b.windowId) return a.windowId < b.windowId ? -1 : 1;
    if (a.tabId !== b.tabId) return a.tabId < b.tabId ? -1 : 1;
    return 0;
  });
  const dump = sortedTabs
    .map((tab) => `${tab.windowId}:${tab.tabId}:${tab.title}:${tab.url}`)
    .join("|");
  return createHash("sha256").update(dump, "utf8").digest("hex");
}

export async function createMcpServer(
  options: McpServerOptions
): Promise<McpServer> {
  const server = new McpServer(
    {
      name: "chrome-tabs",
      version: await packageVersion(),
    },
    {
      capabilities: {
        resources: {
          listChanged: true,
        },
      },
      debouncedNotificationMethods: ["notifications/resources/list_changed"],
    }
  );

  server.registerTool(
    "list_tabs",
    {
      description:
        "List all open tabs in the user's browser with their titles, URLs, and tab references",
      inputSchema: {},
    },
    async () => {
      const tabs = await listTabs(options);
      return {
        content: [
          {
            type: "text",
            text: view.formatList(tabs),
          },
        ],
      };
    }
  );

  server.registerTool(
    "read_tab_content",
    {
      description:
        "Get readable content from a tab in the user's browser. Provide ID (from list_tabs output) to read a specific tab, or omit for the active tab.",
      inputSchema: {
        id: z
          .string()
          .optional()
          .describe(
            "Tab reference from list_tabs output (e.g: ID:12345:67890). If omitted, uses the currently active tab."
          ),
      },
    },
    async (args) => {
      const { id } = args;
      const tab = await getTab(id ? view.parseTabRef(id) : null, options);
      return {
        content: [
          {
            type: "text",
            text: view.formatTabContent(tab),
          },
        ],
      };
    }
  );

  server.registerTool(
    "open_in_new_tab",
    {
      description:
        "Open a URL in a new tab to present content or enable user interaction with webpages",
      inputSchema: {
        url: z.string().url().describe("URL to open in the browser"),
      },
    },
    async (args) => {
      const { url } = args;
      const browser = getInterface(options.browser);
      await browser.openURL(options.applicationName, url);
      return {
        content: [
          {
            type: "text",
            text: `Successfully opened the URL`,
          },
        ],
      };
    }
  );

  server.registerResource(
    "current_tab",
    "tab://current",
    {
      title: "Active Browser Tab",
      description: "Content of the currently active tab in the user's browser",
      mimeType: "text/markdown",
    },
    async (uri) => {
      const tab = await getTab(null, options);
      const text = view.formatTabContent(tab);
      return {
        contents: [
          {
            uri: uri.href,
            name: tab.title,
            text,
            mimeType: "text/markdown",
            size: new Blob([text]).size,
          },
        ],
      };
    }
  );

  server.registerResource(
    "tabs",
    new ResourceTemplate(view.uriTemplate, {
      list: async () => {
        const tabs = await listTabs(options);
        return {
          resources: tabs.map((tab) => ({
            uri: view.formatUri(tab),
            name: tab.title,
            mimeType: "text/markdown",
          })),
        };
      },
    }),
    {
      title: "Browser Tabs",
      description: "Content of a specific tab in the user's browser",
      mimeType: "text/markdown",
    },
    async (uri, { windowId, tabId }) => {
      const tabRef: TabRef = {
        windowId: String(windowId),
        tabId: String(tabId),
      };
      const tab = await getTab(tabRef, options);
      const text = view.formatTabContent(tab);
      return {
        contents: [
          {
            uri: uri.href,
            name: tab.title,
            mimeType: "text/markdown",
            text,
            size: new Blob([text]).size,
          },
        ],
      };
    }
  );

  if (options.checkInterval > 0) {
    let lastHash: string = hashTabList(await listTabs(options));
    const check = async () => {
      try {
        const hash = hashTabList(await listTabs(options));
        if (hash !== lastHash) {
          server.sendResourceListChanged();
          lastHash = hash;
        }
      } catch (error) {
        console.error("Error during periodic tab list update:", error);
      }
      // Use setTimeout instead of setInterval to avoid overlapping calls
      setTimeout(check, options.checkInterval);
    };
    check();
  }

  return server;
}<|MERGE_RESOLUTION|>--- conflicted
+++ resolved
@@ -37,18 +37,11 @@
 }
 
 async function getTab(
-<<<<<<< HEAD
-  tabRef: chrome.TabRef | null,
+  tabRef: TabRef | null,
   opts: McpServerOptions
-): Promise<chrome.TabContent> {
-  const content = await chrome.getPageContent(opts.applicationName, tabRef);
-=======
-  tabRef: TabRef | null,
-  opts: McpServerOptions,
 ): Promise<TabContent> {
   const browser = getInterface(opts.browser);
   const content = await browser.getPageContent(opts.applicationName, tabRef);
->>>>>>> 6c88607c
   if (isExcludedHost(content.url, opts.excludeHosts)) {
     throw new Error("Content not available for excluded host");
   }
